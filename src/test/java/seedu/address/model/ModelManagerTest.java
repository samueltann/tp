package seedu.address.model;

import static org.junit.Assert.assertEquals;
import static org.junit.Assert.assertFalse;
import static org.junit.Assert.assertTrue;
import static seedu.address.model.Model.PREDICATE_SHOW_ALL_PERSONS;
import static seedu.address.testutil.Assert.assertThrows;
import static seedu.address.testutil.TypicalPersons.ALICE;
import static seedu.address.testutil.TypicalPersons.BENSON;

import java.nio.file.Path;
import java.nio.file.Paths;
import java.util.Arrays;

import org.junit.Test;

import seedu.address.commons.core.GuiSettings;
import seedu.address.model.person.NameContainsKeywordsPredicate;
import seedu.address.testutil.AddressBookBuilder;

public class ModelManagerTest {

    private ModelManager modelManager = new ModelManager();

    @Test
    public void constructor() {
        assertEquals(new UserPrefs(), modelManager.getUserPrefs());
        assertEquals(new GuiSettings(), modelManager.getGuiSettings());
        assertEquals(new AddressBook(), new AddressBook(modelManager.getAddressBook()));
    }

    @Test
    public void setUserPrefs_nullUserPrefs_throwsNullPointerException() {
        assertThrows(NullPointerException.class, () -> modelManager.setUserPrefs(null));
    }

    @Test
    public void setUserPrefs_validUserPrefs_copiesUserPrefs() {
        UserPrefs userPrefs = new UserPrefs();
        userPrefs.setAddressBookFilePath(Paths.get("address/book/file/path"));
        userPrefs.setGuiSettings(new GuiSettings(1, 2, 3, 4));
        modelManager.setUserPrefs(userPrefs);
        assertEquals(userPrefs, modelManager.getUserPrefs());

        // Modifying userPrefs should not modify modelManager's userPrefs
        UserPrefs oldUserPrefs = new UserPrefs(userPrefs);
        userPrefs.setAddressBookFilePath(Paths.get("new/address/book/file/path"));
        assertEquals(oldUserPrefs, modelManager.getUserPrefs());
    }

    @Test
    public void setGuiSettings_nullGuiSettings_throwsNullPointerException() {
        assertThrows(NullPointerException.class, () -> modelManager.setGuiSettings(null));
    }

    @Test
    public void setGuiSettings_validGuiSettings_setsGuiSettings() {
        GuiSettings guiSettings = new GuiSettings(1, 2, 3, 4);
        modelManager.setGuiSettings(guiSettings);
        assertEquals(guiSettings, modelManager.getGuiSettings());
    }

    @Test
    public void setAddressBookFilePath_nullPath_throwsNullPointerException() {
        assertThrows(NullPointerException.class, () -> modelManager.setAddressBookFilePath(null));
    }

    @Test
    public void setAddressBookFilePath_validPath_setsAddressBookFilePath() {
        Path path = Paths.get("address/book/file/path");
        modelManager.setAddressBookFilePath(path);
        assertEquals(path, modelManager.getAddressBookFilePath());
    }

    @Test
    public void hasPerson_nullPerson_throwsNullPointerException() {
        assertThrows(NullPointerException.class, () -> modelManager.hasPerson(null));
    }

    @Test
    public void hasPerson_personNotInAddressBook_returnsFalse() {
        assertFalse(modelManager.hasPerson(ALICE));
    }

    @Test
    public void hasPerson_personInAddressBook_returnsTrue() {
        modelManager.addPerson(ALICE);
        assertTrue(modelManager.hasPerson(ALICE));
    }

    @Test
    public void getFilteredPersonList_modifyList_throwsUnsupportedOperationException() {
        assertThrows(UnsupportedOperationException.class, () -> modelManager.getFilteredPersonList().remove(0));
    }

    @Test
<<<<<<< HEAD
=======
    public void setSelectedPerson_personNotInFilteredPersonList_throwsPersonNotFoundException() {
        assertThrows(PersonNotFoundException.class, () -> modelManager.setSelectedPerson(ALICE));
    }

    @Test
    public void setSelectedPerson_personInFilteredPersonList_setsSelectedPerson() {
        modelManager.addPerson(ALICE);
        assertEquals(Collections.singletonList(ALICE), modelManager.getFilteredPersonList());
        modelManager.setSelectedPerson(ALICE);
        assertEquals(ALICE, modelManager.getSelectedPerson());
    }

    @Test
>>>>>>> 3b75e325
    public void equals() {
        AddressBook addressBook = new AddressBookBuilder().withPerson(ALICE).withPerson(BENSON).build();
        AddressBook differentAddressBook = new AddressBook();
        UserPrefs userPrefs = new UserPrefs();

        // same values -> returns true
        modelManager = new ModelManager(addressBook, userPrefs);
        ModelManager modelManagerCopy = new ModelManager(addressBook, userPrefs);
        assertTrue(modelManager.equals(modelManagerCopy));

        // same object -> returns true
        assertTrue(modelManager.equals(modelManager));

        // null -> returns false
        assertFalse(modelManager.equals(null));

        // different types -> returns false
        assertFalse(modelManager.equals(5));

        // different addressBook -> returns false
        assertFalse(modelManager.equals(new ModelManager(differentAddressBook, userPrefs)));

        // different filteredList -> returns false
        String[] keywords = ALICE.getName().fullName.split("\\s+");
        modelManager.updateFilteredPersonList(new NameContainsKeywordsPredicate(Arrays.asList(keywords)));
        assertFalse(modelManager.equals(new ModelManager(addressBook, userPrefs)));

        // resets modelManager to initial state for upcoming tests
        modelManager.updateFilteredPersonList(PREDICATE_SHOW_ALL_PERSONS);

        // different userPrefs -> returns false
        UserPrefs differentUserPrefs = new UserPrefs();
        differentUserPrefs.setAddressBookFilePath(Paths.get("differentFilePath"));
        assertFalse(modelManager.equals(new ModelManager(addressBook, differentUserPrefs)));
    }
}<|MERGE_RESOLUTION|>--- conflicted
+++ resolved
@@ -94,22 +94,6 @@
     }
 
     @Test
-<<<<<<< HEAD
-=======
-    public void setSelectedPerson_personNotInFilteredPersonList_throwsPersonNotFoundException() {
-        assertThrows(PersonNotFoundException.class, () -> modelManager.setSelectedPerson(ALICE));
-    }
-
-    @Test
-    public void setSelectedPerson_personInFilteredPersonList_setsSelectedPerson() {
-        modelManager.addPerson(ALICE);
-        assertEquals(Collections.singletonList(ALICE), modelManager.getFilteredPersonList());
-        modelManager.setSelectedPerson(ALICE);
-        assertEquals(ALICE, modelManager.getSelectedPerson());
-    }
-
-    @Test
->>>>>>> 3b75e325
     public void equals() {
         AddressBook addressBook = new AddressBookBuilder().withPerson(ALICE).withPerson(BENSON).build();
         AddressBook differentAddressBook = new AddressBook();
