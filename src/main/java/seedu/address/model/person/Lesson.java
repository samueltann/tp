--- conflicted
+++ resolved
@@ -12,18 +12,11 @@
  */
 public class Lesson implements Comparable<Lesson> {
 
-<<<<<<< HEAD
-    private final LocalTime start;
-    private final LocalTime end;
-    private final LocalDate date;
-    private final String sub;
-=======
     public final LocalTime start;
     public final LocalTime end;
     public final LocalDate date;
     public final String sub;
     public final boolean isPresent;
->>>>>>> 669192e8
 
     /**
      * Constructs a {@code Lesson}.
@@ -39,6 +32,24 @@
         this.start = LocalTime.parse(start);
         this.end = LocalTime.parse(end);
         this.date = LocalDate.parse(date);
+        this.sub = sub;
+        this.isPresent = isPresent;
+    }
+
+    /**
+     * Constructs a {@code Lesson} with a specific attendance status.
+     *
+     * @param start A valid time
+     * @param end A valid time after start
+     * @param date A valid date
+     * @param sub A valid subject
+     * @param isPresent The attendance status
+     */
+    public Lesson(LocalTime start, LocalTime end, LocalDate date, String sub, boolean isPresent) {
+        requireAllNonNull(start, end, date, sub);
+        this.start = start;
+        this.end = end;
+        this.date = date;
         this.sub = sub;
         this.isPresent = isPresent;
     }
@@ -59,23 +70,7 @@
         return this.sub;
     }
 
-    /**
-     * Constructs an {@code Lesson} with a specific attendance status.
-     *
-     * @param start A valid time
-     * @param end A valid time after start
-     * @param date A valid date
-     * @param sub A valid subject
-     * @param isPresent The attendance status
-     */
-    public Lesson(LocalTime start, LocalTime end, LocalDate date, String sub, boolean isPresent) {
-        requireAllNonNull(start, end, date, sub);
-        this.start = start;
-        this.end = end;
-        this.date = date;
-        this.sub = sub;
-        this.isPresent = isPresent;
-    }
+
     /**
      * Compares this lesson with another lesson chronologically.
      * Lessons are ordered by date first, then by start time.
