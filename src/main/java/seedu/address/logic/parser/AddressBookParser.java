--- conflicted
+++ resolved
@@ -22,11 +22,8 @@
 import seedu.address.logic.commands.RemarkCommand;
 import seedu.address.logic.commands.ScheduleCommand;
 import seedu.address.logic.commands.TagCommand;
-<<<<<<< HEAD
 import seedu.address.logic.commands.UnmarkCommand;
-=======
 import seedu.address.logic.commands.UnscheduleCommand;
->>>>>>> 84d91a74
 import seedu.address.logic.parser.exceptions.ParseException;
 
 /**
@@ -102,15 +99,11 @@
         case TagCommand.COMMAND_WORD:
             return new TagCommandParser().parse(arguments);
 
-<<<<<<< HEAD
         case UnmarkCommand.COMMAND_WORD:
             return new UnmarkCommandParser().parse(arguments);
 
-
-=======
         case UnscheduleCommand.COMMAND_WORD:
             return new UnscheduleCommandParser().parse(arguments);
->>>>>>> 84d91a74
 
         default:
             logger.finer("This user input caused a ParseException: " + userInput);
