--- conflicted
+++ resolved
@@ -33,12 +33,8 @@
     private final String email;
     private final String address;
     private final String remark;
-<<<<<<< HEAD
     private final List<JsonAdaptedAttribute> attributes = new ArrayList<>();
-=======
->>>>>>> ad880e70
-    private final List<JsonAdaptedTag> tags = new ArrayList<>();
-    private final List<JsonAdaptedAttribute> attributes = new ArrayList<>();
+    private final List<JsonAdaptedTag> tags = new ArrayList<>();;
     private final List<JsonAdaptedLesson> lessonList = new ArrayList<>();
 
     /**
@@ -47,27 +43,18 @@
     @JsonCreator
     public JsonAdaptedPerson(@JsonProperty("name") String name, @JsonProperty("phone") String phone,
                              @JsonProperty("email") String email, @JsonProperty("address") String address,
-<<<<<<< HEAD
+                             @JsonProperty("remark") String remark, @JsonProperty("tags") List<JsonAdaptedTag> tags,
+                             @JsonProperty("attributes") List<JsonAdaptedAttribute> attributes,
+                             @JsonProperty("lessonList") List<JsonAdaptedLesson> lessonList) {
                              @JsonProperty("remark") String remark,
                              @JsonProperty("tags") List<JsonAdaptedTag> tags,
                              @JsonProperty("attributes") List<JsonAdaptedAttribute> attributes) {
 
-=======
-                             @JsonProperty("remark") String remark, @JsonProperty("tags") List<JsonAdaptedTag> tags,
-                             @JsonProperty("attributes") List<JsonAdaptedAttribute> attributes,
-                             @JsonProperty("lessonList") List<JsonAdaptedLesson> lessonList) {
->>>>>>> ad880e70
         this.name = name;
         this.phone = phone;
         this.email = email;
         this.address = address;
         this.remark = remark;
-<<<<<<< HEAD
-        if (attributes != null) {
-            this.attributes.addAll(attributes);
-        }
-=======
->>>>>>> ad880e70
         if (tags != null) {
             this.tags.addAll(tags);
         }
@@ -88,12 +75,9 @@
         email = source.getEmail().value;
         address = source.getAddress().value;
         remark = source.getRemark().value;
-<<<<<<< HEAD
         attributes.addAll(source.getAttributes().stream()
                 .map(JsonAdaptedAttribute::new)
                 .collect(Collectors.toList()));
-=======
->>>>>>> ad880e70
         tags.addAll(source.getTags().stream()
                 .map(JsonAdaptedTag::new)
                 .collect(Collectors.toList()));
