package seedu.address.storage;

import com.fasterxml.jackson.annotation.JsonCreator;
import com.fasterxml.jackson.annotation.JsonProperty;

import seedu.address.commons.exceptions.IllegalValueException;
import seedu.address.model.person.Attribute;

/**
 * Jackson-friendly version of {@link Attribute}.
 */
class JsonAdaptedAttribute {

    private final String key;
    private final String value;

    /**
     * Constructs a {@code JsonAdaptedAttribute} with the given attribute details.
     */
    @JsonCreator
    public JsonAdaptedAttribute(@JsonProperty("key") String key, @JsonProperty("value") String value) {
        this.key = key;
        this.value = value;
    }

    /**
     * Converts a given {@code Attribute} into this class for Jackson use.
     */
    public JsonAdaptedAttribute(Attribute source) {
        key = source.key;
        value = source.value;
    }

    /**
     * Converts this Jackson-friendly adapted attribute object into the model's {@code Attribute} object.
     *
     * @throws IllegalValueException if there were any data constraints violated in the adapted attribute.
     */
    public Attribute toModelType() throws IllegalValueException {
        if (!Attribute.isValidKey(key)) {
            throw new IllegalValueException("Invalid attribute key: " + key);
        }
        if (!Attribute.isValidValue(value)) {
            throw new IllegalValueException("Invalid attribute value: " + value);
        }
        return new Attribute(key, value);
    }

<<<<<<< HEAD
}
=======
}
>>>>>>> ad880e70
<|MERGE_RESOLUTION|>--- conflicted
+++ resolved
@@ -46,8 +46,4 @@
         return new Attribute(key, value);
     }
 
-<<<<<<< HEAD
 }
-=======
-}
->>>>>>> ad880e70
