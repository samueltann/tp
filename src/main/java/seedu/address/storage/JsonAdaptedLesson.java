package seedu.address.storage;

import com.fasterxml.jackson.annotation.JsonCreator;
import com.fasterxml.jackson.annotation.JsonProperty;

import seedu.address.commons.exceptions.IllegalValueException;
import seedu.address.model.person.Lesson;


/**
 * Jackson-friendly version of {@link Lesson}.
 */
class JsonAdaptedLesson {

    private final String start;
    private final String end;
    private final String date;
    private final String sub;
    private final boolean isPresent;

    /**
     * Constructs a {@code JsonAdaptedLesson} with the given lesson details.
     */
    @JsonCreator
    public JsonAdaptedLesson(@JsonProperty("start") String start,
                             @JsonProperty("end") String end,
                             @JsonProperty("date") String date,
                             @JsonProperty("sub") String sub,
                             @JsonProperty("isPresent") boolean isPresent) {
        this.start = start;
        this.end = end;
        this.date = date;
        this.sub = sub;
        this.isPresent = isPresent;
    }

    /**
     * Converts a given {@code Lesson} into this class for Jackson use.
     */
    public JsonAdaptedLesson(Lesson source) {
<<<<<<< HEAD
        start = source.getStart().toString();
        end = source.getEnd().toString();
        date = source.getDate().toString();
        sub = source.getSub();
=======
        start = source.start.toString();
        end = source.end.toString();
        date = source.date.toString();
        sub = source.sub;
        isPresent = source.isPresent;
>>>>>>> 669192e8
    }

    /**
     * Converts this Jackson-friendly adapted lesson object into the model's {@code Lesson} object.
     */
    public Lesson toModelType() throws IllegalValueException {
        if (start == null || end == null || date == null || sub == null) {
            throw new IllegalValueException("Lesson fields cannot be null!");
        }
        return new Lesson(start, end, date, sub, isPresent);
    }
}<|MERGE_RESOLUTION|>--- conflicted
+++ resolved
@@ -5,7 +5,6 @@
 
 import seedu.address.commons.exceptions.IllegalValueException;
 import seedu.address.model.person.Lesson;
-
 
 /**
  * Jackson-friendly version of {@link Lesson}.
@@ -38,18 +37,11 @@
      * Converts a given {@code Lesson} into this class for Jackson use.
      */
     public JsonAdaptedLesson(Lesson source) {
-<<<<<<< HEAD
         start = source.getStart().toString();
         end = source.getEnd().toString();
         date = source.getDate().toString();
         sub = source.getSub();
-=======
-        start = source.start.toString();
-        end = source.end.toString();
-        date = source.date.toString();
-        sub = source.sub;
         isPresent = source.isPresent;
->>>>>>> 669192e8
     }
 
     /**
