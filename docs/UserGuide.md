--- conflicted
+++ resolved
@@ -74,27 +74,6 @@
 ![help_message](images/helpMessage.png)
 <p align="center"><em>Figure: Help message.</em></p>
 
-<<<<<<< HEAD
-### Quick Search Bar
-
-Allows users to instantly search for contacts as they type without needing to enter any commands.
-
-<div markdown="span" class="alert alert-primary"> :bulb: **Tip**
-You can still use the `find` command for more specific or multi-keyword searches.
-The Quick Search Bar is ideal for quick lookups during lessons or when managing attendance.
-</div>
-
-Examples:
-* Typing `alex` will display contacts such as `Alex Yeoh`
-* Typing `9876` will display contacts with phone number such as 9876123
-* Typing `john12` will display contacts with email `john123@yahoo.com`
-
-![quick search bar](images/quicksearch.png)
-<p align="center"><em>Figure: The Quick Search Bar in the top-right corner of the main window.</em></p>
-
-
-=======
->>>>>>> b705a329
 ### Adding a person: `add`
 
 Adds a person to the address book.
