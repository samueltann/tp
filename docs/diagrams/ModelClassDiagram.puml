--- conflicted
+++ resolved
@@ -19,11 +19,8 @@
 Class Name
 Class Phone
 Class Tag
-<<<<<<< HEAD
 Class Remark
-=======
 Class LessonList
->>>>>>> 0779c6ce
 
 Class I #FFFFFF
 }
@@ -47,11 +44,8 @@
 Person *--> Email
 Person *--> Address
 Person *--> "*" Tag
-<<<<<<< HEAD
 Person *--> Remark
-=======
 Person *--> LessonList
->>>>>>> 0779c6ce
 
 Person -[hidden]up--> I
 UniquePersonList -[hidden]right-> I
